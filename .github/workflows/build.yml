name: build

on:
  push:
    branches:
      - master
    paths:
      - src/**
      - config/**
      - setup.py
      - Dockerfile
      - docker-compose.yml
      - .github/workflows/build.yml
  workflow_dispatch:

env:
<<<<<<< HEAD
  DOCKER_IMAGE_TAG: ${{ github.ref == 'refs/heads/master' && 'latest' || github.ref }}
=======
  DOCKER_IMAGE_TAG: ${{ github.ref == 'refs/heads/master' && 'latest' || github.ref_name }}
>>>>>>> a53094ec

jobs:
  build:
    name: Build Docker Image, Push to Container Registry
    runs-on: ubuntu-latest
    steps:
      - name: Checkout Code
        uses: actions/checkout@v2

      - name: Set up Docker Buildx
        uses: docker/setup-buildx-action@v1

      - name: Login to GitHub Container Registry
        uses: docker/login-action@v1
        with:
          registry: ghcr.io
          username: ${{ github.repository_owner }}
          password: ${{ secrets.PAT }}

      - name: Build and Push Docker Image
        uses: docker/build-push-action@v2
        with:
          context: .
          file: Dockerfile
          push: true
          tags: ghcr.io/${{ github.repository }}:${{ env.DOCKER_IMAGE_TAG }}
          build-args: |
            PORT=8000<|MERGE_RESOLUTION|>--- conflicted
+++ resolved
@@ -14,11 +14,7 @@
   workflow_dispatch:
 
 env:
-<<<<<<< HEAD
-  DOCKER_IMAGE_TAG: ${{ github.ref == 'refs/heads/master' && 'latest' || github.ref }}
-=======
   DOCKER_IMAGE_TAG: ${{ github.ref == 'refs/heads/master' && 'latest' || github.ref_name }}
->>>>>>> a53094ec
 
 jobs:
   build:
