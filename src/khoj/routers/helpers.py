--- conflicted
+++ resolved
@@ -802,21 +802,8 @@
             chat_history += f"Q: Prompt: {chat['intent']['query']}\n"
             chat_history += f"A: Improved Prompt: {chat['intent']['inferred-queries'][0]}\n"
 
-<<<<<<< HEAD
-    with timer("Improve the original user query", logger):
-        if send_status_func:
-            await send_status_func("**Enhancing the Painting Prompt**")
-        improved_image_prompt = await generate_better_image_prompt(
-            message,
-            chat_history,
-            location_data=location_data,
-            note_references=references,
-            online_results=online_results,
-            model_type=text_to_image_config.model_type,
-        )
-=======
     if send_status_func:
-        async for event in send_status_func("**✍🏽 Enhancing the Painting Prompt**"):
+        async for event in send_status_func("**Enhancing the Painting Prompt**"):
             yield {ChatEvent.STATUS: event}
     improved_image_prompt = await generate_better_image_prompt(
         message,
@@ -826,7 +813,6 @@
         online_results=online_results,
         model_type=text_to_image_config.model_type,
     )
->>>>>>> eb5af38f
 
     if send_status_func:
         async for event in send_status_func(f"**🖼️ Painting using Enhanced Prompt**:\n{improved_image_prompt}"):
@@ -1229,7 +1215,14 @@
     """.strip()
 
 
-<<<<<<< HEAD
+class ChatEvent(Enum):
+    START_LLM_RESPONSE = "start_llm_response"
+    END_LLM_RESPONSE = "end_llm_response"
+    MESSAGE = "message"
+    REFERENCES = "references"
+    STATUS = "status"
+
+
 def get_user_config(user: KhojUser, request: Request, is_detailed: bool = False):
     user_picture = request.session.get("user", {}).get("picture")
     is_active = has_required_scope(request, ["premium"])
@@ -1499,12 +1492,4 @@
 def get_notion_auth_url(user: KhojUser):
     if not NOTION_OAUTH_CLIENT_ID or not NOTION_OAUTH_CLIENT_SECRET or not NOTION_REDIRECT_URI:
         return None
-    return f"https://api.notion.com/v1/oauth/authorize?client_id={NOTION_OAUTH_CLIENT_ID}&redirect_uri={NOTION_REDIRECT_URI}&response_type=code&state={user.uuid}"
-=======
-class ChatEvent(Enum):
-    START_LLM_RESPONSE = "start_llm_response"
-    END_LLM_RESPONSE = "end_llm_response"
-    MESSAGE = "message"
-    REFERENCES = "references"
-    STATUS = "status"
->>>>>>> eb5af38f
+    return f"https://api.notion.com/v1/oauth/authorize?client_id={NOTION_OAUTH_CLIENT_ID}&redirect_uri={NOTION_REDIRECT_URI}&response_type=code&state={user.uuid}"