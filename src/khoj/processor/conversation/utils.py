--- conflicted
+++ resolved
@@ -109,14 +109,9 @@
         encoder = LlamaTokenizerFast.from_pretrained(tokenizer[model_name])
     else:
         encoder = tiktoken.encoding_for_model(model_name)
-<<<<<<< HEAD
-=======
-    except KeyError:
-        encoder = tiktoken.encoding_for_model("text-davinci-001")
 
     system_message = messages.pop()
     system_message_tokens = len(encoder.encode(system_message.content))
->>>>>>> ded606c7
 
     tokens = sum([len(encoder.encode(message.content)) for message in messages])
     while (tokens + system_message_tokens) > max_prompt_size and len(messages) > 1:
