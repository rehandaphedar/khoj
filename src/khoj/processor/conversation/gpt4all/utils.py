import logging

from khoj.utils import state


logger = logging.getLogger(__name__)


def download_model(model_name: str):
    try:
        import gpt4all
    except ModuleNotFoundError as e:
        logger.info("There was an error importing GPT4All. Please run pip install gpt4all in order to install it.")
        raise e

    # Download the chat model
    chat_model_config = gpt4all.GPT4All.retrieve_model(model_name=model_name, allow_download=True)

    # Decide whether to load model to GPU or CPU
    try:
<<<<<<< HEAD
        # Check if machine has GPU and GPU has enough free memory to load the chat model
        device = "gpu" if gpt4all.pyllmodel.LLModel().list_gpu(chat_model_config["path"]) else "cpu"
    except ValueError:
        device = "cpu"

    # Now load the downloaded chat model onto appropriate device
    chat_model = gpt4all.GPT4All(model_name=model_name, device=device, allow_download=False)
    logger.debug(f"Loaded chat model to {device.upper()}.")
=======
        device = "gpu" if state.chat_on_gpu else "cpu"
        model = GPT4All(model_name=model_name, device=device)
        logger.debug(f"Loaded {model_name} chat model to {device.upper()}")
    except ValueError:
        model = GPT4All(model_name=model_name)
        logger.debug(f"Loaded {model_name} chat model to CPU.")
>>>>>>> 354605e7

    return chat_model<|MERGE_RESOLUTION|>--- conflicted
+++ resolved
@@ -1,7 +1,6 @@
 import logging
 
 from khoj.utils import state
-
 
 logger = logging.getLogger(__name__)
 
@@ -18,22 +17,18 @@
 
     # Decide whether to load model to GPU or CPU
     try:
-<<<<<<< HEAD
-        # Check if machine has GPU and GPU has enough free memory to load the chat model
-        device = "gpu" if gpt4all.pyllmodel.LLModel().list_gpu(chat_model_config["path"]) else "cpu"
+        # Try load chat model to GPU if:
+        # 1. Loading chat model to GPU isn't disabled via CLI and
+        # 2. Machine has GPU
+        # 3. GPU has enough free memory to load the chat model
+        device = (
+            "gpu" if state.chat_on_gpu and gpt4all.pyllmodel.LLModel().list_gpu(chat_model_config["path"]) else "cpu"
+        )
     except ValueError:
         device = "cpu"
 
     # Now load the downloaded chat model onto appropriate device
     chat_model = gpt4all.GPT4All(model_name=model_name, device=device, allow_download=False)
     logger.debug(f"Loaded chat model to {device.upper()}.")
-=======
-        device = "gpu" if state.chat_on_gpu else "cpu"
-        model = GPT4All(model_name=model_name, device=device)
-        logger.debug(f"Loaded {model_name} chat model to {device.upper()}")
-    except ValueError:
-        model = GPT4All(model_name=model_name)
-        logger.debug(f"Loaded {model_name} chat model to CPU.")
->>>>>>> 354605e7
 
     return chat_model