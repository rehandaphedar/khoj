--- conflicted
+++ resolved
@@ -10,12 +10,7 @@
 
 import { TeaserReferencesSection, constructAllReferences } from '../referencePanel/referencePanel';
 
-<<<<<<< HEAD
 import { ThumbsUp, ThumbsDown, Copy, Brain, Cloud, Folder, Book, Aperture, SpeakerHigh, MagnifyingGlass } from '@phosphor-icons/react';
-=======
-import { ThumbsUp, ThumbsDown, Copy, Brain, Cloud, Folder, Book, Aperture, ArrowRight, SpeakerHifi } from '@phosphor-icons/react';
-import { MagnifyingGlass } from '@phosphor-icons/react/dist/ssr';
->>>>>>> 06dce472
 
 import * as DomPurify from 'dompurify';
 
@@ -101,7 +96,6 @@
     }
     rawQuery?: string;
     intent?: Intent;
-<<<<<<< HEAD
 }
 
 export interface StreamMessage {
@@ -115,23 +109,6 @@
     rawQuery: string;
     timestamp: string;
 }
-
-=======
-}
-
-export interface StreamMessage {
-    rawResponse: string;
-    trainOfThought: string[];
-    context: Context[];
-    onlineContext: {
-        [key: string]: OnlineContextData
-    }
-    completed: boolean;
-    rawQuery: string;
-    timestamp: string;
-}
-
->>>>>>> 06dce472
 
 export interface ChatHistoryData {
     chat: SingleChatMessage[];
@@ -153,19 +130,11 @@
 function FeedbackButtons({ uquery, kquery }: { uquery: string, kquery: string }) {
     return (
         <div className={`${styles.feedbackButtons} flex align-middle justify-center items-center`}>
-<<<<<<< HEAD
             <button title="Like" className={styles.thumbsUpButton} onClick={() => sendFeedback(uquery, kquery, 'positive')}>
                 <ThumbsUp alt="Like Message" color='hsl(var(--muted-foreground))' />
             </button>
             <button title="Dislike" className={styles.thumbsDownButton} onClick={() => sendFeedback(uquery, kquery, 'negative')}>
                 <ThumbsDown alt="Dislike Message" color='hsl(var(--muted-foreground))' />
-=======
-            <button className={styles.thumbsUpButton} onClick={() => sendFeedback(uquery, kquery, 'positive')}>
-                <ThumbsUp color='hsl(var(--muted-foreground))' />
-            </button>
-            <button className={styles.thumbsDownButton} onClick={() => sendFeedback(uquery, kquery, 'negative')}>
-                <ThumbsDown color='hsl(var(--muted-foreground))' />
->>>>>>> 06dce472
             </button>
         </div>
     )
@@ -176,10 +145,7 @@
     isMobileWidth: boolean;
     customClassName?: string;
     borderLeftColor?: string;
-<<<<<<< HEAD
     isLastMessage?: boolean;
-=======
->>>>>>> 06dce472
 }
 
 interface TrainOfThoughtProps {
@@ -189,7 +155,6 @@
 
 function chooseIconFromHeader(header: string, iconColor: string) {
     const compareHeader = header.toLowerCase();
-<<<<<<< HEAD
     const classNames = `inline mt-1 mr-2 ${iconColor}`;
     if (compareHeader.includes("understanding")) {
         return <Brain className={`${classNames}`} />
@@ -221,55 +186,6 @@
 
     return <Brain className={`${classNames}`} />;
 }
-
-
-export function TrainOfThought(props: TrainOfThoughtProps) {
-    // The train of thought comes in as a markdown-formatted string. It starts with a heading delimited by two asterisks at the start and end and a colon, followed by the message. Example: **header**: status. This function will parse the message and render it as a div.
-    let extractedHeader = props.message.match(/\*\*(.*)\*\*/);
-    let header = extractedHeader ? extractedHeader[1] : "";
-    const iconColor = props.primary ? 'text-orange-400' : 'text-gray-500';
-    const icon = chooseIconFromHeader(header, iconColor);
-    let markdownRendered = DomPurify.sanitize(md.render(props.message));
-    return (
-        <div className={`flex mt-1 ${props.primary ? 'text-gray-400' : 'text-gray-300'} ${styles.trainOfThought} ${props.primary ? styles.primary : ''}`} >
-            {icon}
-            <div dangerouslySetInnerHTML={{ __html: markdownRendered }} />
-        </div>
-    )
-}
-
-=======
-    if (compareHeader.includes("understanding")) {
-        return <Brain className={`inline mr-2 ${iconColor}`} />
-    }
-
-    if (compareHeader.includes("generating")) {
-        return <Cloud className={`inline mr-2 ${iconColor}`} />;
-    }
-
-    if (compareHeader.includes("data sources")) {
-        return <Folder className={`inline mr-2 ${iconColor}`} />;
-    }
-
-    if (compareHeader.includes("notes")) {
-        return <Folder className={`inline mr-2 ${iconColor}`} />;
-    }
-
-    if (compareHeader.includes("read")) {
-        return <Book className={`inline mr-2 ${iconColor}`} />;
-    }
-
-    if (compareHeader.includes("search")) {
-        return <MagnifyingGlass className={`inline mr-2 ${iconColor}`} />;
-    }
-
-    if (compareHeader.includes("summary") || compareHeader.includes("summarize")) {
-        return <Aperture className={`inline mr-2 ${iconColor}`} />;
-    }
-
-    return <Brain className={`inline mr-2 ${iconColor}`} />;
-}
-
 
 export function TrainOfThought(props: TrainOfThoughtProps) {
     // The train of thought comes in as a markdown-formatted string. It starts with a heading delimited by two asterisks at the start and end and a colon, followed by the message. Example: **header**: status. This function will parse the message and render it as a div.
@@ -286,7 +202,6 @@
     )
 }
 
->>>>>>> 06dce472
 export default function ChatMessage(props: ChatMessageProps) {
     const [copySuccess, setCopySuccess] = useState<boolean>(false);
     const [isHovering, setIsHovering] = useState<boolean>(false);
@@ -300,7 +215,6 @@
         message = message.replace(/\\\(/g, 'LEFTPAREN').replace(/\\\)/g, 'RIGHTPAREN')
             .replace(/\\\[/g, 'LEFTBRACKET').replace(/\\\]/g, 'RIGHTBRACKET');
 
-<<<<<<< HEAD
         if (props.chatMessage.intent && props.chatMessage.intent.type == "text-to-image") {
             message = `![generated image](data:image/png;base64,${message})`;
         } else if (props.chatMessage.intent && props.chatMessage.intent.type == "text-to-image2") {
@@ -310,10 +224,6 @@
         }
         if (props.chatMessage.intent && props.chatMessage.intent.type.includes("text-to-image") && props.chatMessage.intent["inferred-queries"]?.length > 0) {
             message += `\n\n**Inferred Query**\n\n${props.chatMessage.intent["inferred-queries"][0]}`;
-=======
-        if (props.chatMessage.intent && props.chatMessage.intent.type == "text-to-image2") {
-            message = `![generated_image](${message})\n\n${props.chatMessage.intent["inferred-queries"][0]}`
->>>>>>> 06dce472
         }
 
         let markdownRendered = md.render(message);
@@ -321,11 +231,8 @@
         // Replace placeholders with LaTeX delimiters
         markdownRendered = markdownRendered.replace(/LEFTPAREN/g, '\\(').replace(/RIGHTPAREN/g, '\\)')
             .replace(/LEFTBRACKET/g, '\\[').replace(/RIGHTBRACKET/g, '\\]');
-<<<<<<< HEAD
 
         // Sanitize and set the rendered markdown
-=======
->>>>>>> 06dce472
         setMarkdownRendered(DomPurify.sanitize(markdownRendered));
     }, [props.chatMessage.message]);
 
@@ -368,10 +275,6 @@
         return null;
     }
 
-    if (!props.chatMessage.message) {
-        return null;
-    }
-
     function formatDate(timestamp: string) {
         // Format date in HH:MM, DD MMM YYYY format
         let date = new Date(timestamp + "Z");
@@ -385,7 +288,6 @@
             timestamp = timestamp + 'Z';
         }
         const messageDateTime = new Date(timestamp);
-<<<<<<< HEAD
         const currentDateTime = new Date();
         const timeDiff = currentDateTime.getTime() - messageDateTime.getTime();
 
@@ -403,25 +305,6 @@
         }
 
         return `${Math.round(timeDiff / 86400e3)}d ago`;
-=======
-        const currentDataTime = new Date();
-        const timeDiff = currentDataTime.getTime() - messageDateTime.getTime();
-
-        if (timeDiff < 60000) {
-            return "Just now";
-        }
-
-        if (timeDiff < 3600000) {
-            // Using Math.round for closer to actual time representation
-            return `${Math.round(timeDiff / 60000)}m ago`;
-        }
-
-        if (timeDiff < 86400000) {
-            return `${Math.round(timeDiff / 3600000)}h ago`;
-        }
-
-        return `${Math.round(timeDiff / 86400000)}d ago`;
->>>>>>> 06dce472
     }
 
     function constructClasses(chatMessage: SingleChatMessage) {
@@ -466,50 +349,29 @@
             </div>
             <div className={styles.chatFooter}>
                 {
-<<<<<<< HEAD
                     (isHovering || props.isMobileWidth || props.isLastMessage) &&
                     (
                         <>
                             <div title={formatDate(props.chatMessage.created)} className={`text-gray-400 relative top-0 left-4`}>
-=======
-                    isHovering &&
-                    (
-                        <>
-                            <div className={`text-gray-400 relative top-2 left-2`}>
->>>>>>> 06dce472
                                 {renderTimeStamp(props.chatMessage.created)}
                             </div>
                             <div className={styles.chatButtons}>
                                 {
                                     (props.chatMessage.by === "khoj") &&
                                     (
-<<<<<<< HEAD
                                         <button title="Speak" onClick={(event) => console.log("speaker")}>
                                             <SpeakerHigh alt="Speak Message" color='hsl(var(--muted-foreground))' />
                                         </button>
                                     )
                                 }
                                 <button title="Copy" className={`${styles.copyButton}`} onClick={() => {
-=======
-                                        <button onClick={(event) => console.log("speaker")}>
-                                            <SpeakerHifi color='hsl(var(--muted-foreground))' />
-                                        </button>
-                                    )
-                                }
-                                <button className={`${styles.copyButton}`} onClick={() => {
->>>>>>> 06dce472
                                     navigator.clipboard.writeText(props.chatMessage.message);
                                     setCopySuccess(true);
                                 }}>
                                     {
                                         copySuccess ?
-<<<<<<< HEAD
                                             <Copy alt="Copied Message" weight="fill" color='green' />
                                             : <Copy alt="Copy Message" color='hsl(var(--muted-foreground))' />
-=======
-                                            <Copy color='green' />
-                                            : <Copy color='hsl(var(--muted-foreground))' />
->>>>>>> 06dce472
                                     }
                                 </button>
                                 {
@@ -528,10 +390,6 @@
                         </>
                     )
                 }
-<<<<<<< HEAD
-=======
-
->>>>>>> 06dce472
             </div>
         </div>
     )
