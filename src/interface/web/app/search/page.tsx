'use client'

import { Input } from '@/components/ui/input';

import { useAuthenticatedData } from '../common/auth';
import { useEffect, useRef, useState } from 'react';
import SidePanel from '../components/sidePanel/chatHistorySidePanel';
import styles from './search.module.css';
import { ScrollArea } from '@/components/ui/scroll-area';
import { Card, CardContent, CardDescription, CardFooter, CardHeader, CardTitle } from '@/components/ui/card';
import { ArrowLeft, ArrowRight, FileDashed, FileMagnifyingGlass, Folder, FolderOpen, GithubLogo, Lightbulb, LinkSimple, MagnifyingGlass, NoteBlank, NotionLogo } from '@phosphor-icons/react';
import { Button } from '@/components/ui/button';
import Link from 'next/link';

interface AdditionalData {
    file: string;
    source: string;
    compiled: string;
    heading: string;
}

interface SearchResult {
    type: string;
    additional: AdditionalData;
    entry: string;
    score: number;
    "corpus-id": string;
}

function getNoteTypeIcon(source: string) {
    if (source === 'notion') {
        return <NotionLogo className='text-muted-foreground' />;
    }
    if (source === 'github') {
        return <GithubLogo className='text-muted-foreground' />;
    }
    return <NoteBlank className='text-muted-foreground' />;
}

const naturalLanguageSearchQueryExamples = [
    "What does the paper say about climate change?",
    "Making a cappuccino at home",
    "Benefits of eating mangoes",
    "How to plan a wedding on a budget",
    "Appointment with Dr. Makinde on 12th August",
    "Class notes lecture 3 on quantum mechanics",
    "Painting concepts for acrylics",
    "Abstract from the paper attention is all you need",
    "Climbing Everest without oxygen",
    "Solving a rubik's cube in 30 seconds",
    "Facts about the planet Mars",
    "How to make a website using React",
    "Fish at the bottom of the ocean",
    "Fish farming Kenya 2021",
    "How to make a cake without an oven",
    "Installing a solar panel at home",
]

interface NoteResultProps {
    note: SearchResult;
    setFocusSearchResult: (note: SearchResult) => void;
}

function Note(props: NoteResultProps) {
    const note = props.note;
    const isFileNameURL = (note.additional.file || '').startsWith('http');
    const fileName = isFileNameURL ? note.additional.heading : note.additional.file.split('/').pop();

    return (
        <Card className='bg-secondary h-full shadow-sm rounded-lg bg-gradient-to-b from-background to-slate-50 dark:to-gray-950 border border-muted mb-4'>
            <CardHeader>
                <CardDescription className='p-1 border-muted border w-fit rounded-lg mb-2'>
                    {getNoteTypeIcon(note.additional.source)}
                </CardDescription>
                <CardTitle>
                    {fileName}
                </CardTitle>
            </CardHeader>
            <CardContent>
                <div className='line-clamp-4 text-muted-foreground'>
                    {note.entry}
                </div>
                <Button onClick={() => props.setFocusSearchResult(note)} variant={'ghost'} className='p-0 mt-2 text-orange-400 hover:bg-inherit'>
                    See content<ArrowRight className='inline ml-2' />
                </Button>
            </CardContent>
            <CardFooter>
                {
                    isFileNameURL ?
                        <a href={note.additional.file} target="_blank" className='underline text-sm bg-muted p-1 rounded-lg text-muted-foreground'>
                            <LinkSimple className='inline m-2' />{note.additional.file}
                        </a>
                        :
                        <div className='bg-muted p-1 text-sm rounded-lg text-muted-foreground'>
                            <FolderOpen className='inline m-2' />{note.additional.file}
                        </div>
                }
            </CardFooter>
        </Card>
    );
}

function focusNote(note: SearchResult) {
    const isFileNameURL = (note.additional.file || '').startsWith('http');
    const fileName = isFileNameURL ? note.additional.heading : note.additional.file.split('/').pop();
    return (
        <Card className='bg-secondary h-full shadow-sm rounded-lg bg-gradient-to-b from-background to-slate-50 dark:to-gray-950 border border-muted mb-4'>
            <CardHeader>
                <CardTitle>
                    {fileName}
                </CardTitle>
            </CardHeader>
            <CardFooter>
                {
                    isFileNameURL ?
                        <a href={note.additional.file} target="_blank" className='underline text-sm bg-muted p-3 rounded-lg text-muted-foreground flex items-center gap-2'>
                            <LinkSimple className='inline' />{note.additional.file}
                        </a>
                        :
                        <div className='bg-muted p-3 text-sm rounded-lg text-muted-foreground flex items-center gap-2'>
                            <FolderOpen className='inline' />{note.additional.file}
                        </div>
                }
            </CardFooter>
            <CardContent>
                <div className='text-m'>
                    {note.entry}
                </div>
            </CardContent>
        </Card>
    );
}

export default function Search() {
    const authenticatedData = useAuthenticatedData();
    const [searchQuery, setSearchQuery] = useState('');
    const [isMobileWidth, setIsMobileWidth] = useState(false);
    const [title, setTitle] = useState('Search');
    const [searchResults, setSearchResults] = useState<SearchResult[] | null>(null);
    const [searchResultsLoading, setSearchResultsLoading] = useState(false);
    const [focusSearchResult, setFocusSearchResult] = useState<SearchResult | null>(null);
    const [exampleQuery, setExampleQuery] = useState('');
    const searchTimeoutRef = useRef<NodeJS.Timeout | null>(null);


    useEffect(() => {
        setIsMobileWidth(window.innerWidth < 786);

        window.addEventListener('resize', () => {
            setIsMobileWidth(window.innerWidth < 786);
        });

        setExampleQuery(naturalLanguageSearchQueryExamples[Math.floor(Math.random() * naturalLanguageSearchQueryExamples.length)]);

    }, []);

    useEffect(() => {
        setTitle(isMobileWidth ? '' : 'Search');
    }, [isMobileWidth]);

    function search() {
        if (searchResultsLoading || !searchQuery.trim()) return;

        const apiUrl = `/api/search?q=${encodeURIComponent(searchQuery)}&client=web`;
        fetch(apiUrl, {
            method: 'GET',
            headers: {
                'Content-Type': 'application/json',
            }
        }).then(response => response.json())
            .then(data => {
                setSearchResults(data);
                setSearchResultsLoading(false);
            }).catch((error) => {
                console.error('Error:', error);
            });
    }

    useEffect(() => {
        if (!searchQuery.trim()) {
            return;
        }

        setFocusSearchResult(null);

        if (searchTimeoutRef.current) {
            clearTimeout(searchTimeoutRef.current);
        }

        if (searchQuery.trim()) {
            searchTimeoutRef.current = setTimeout(() => {
                search();
            }, 750); // 1000 milliseconds = 1 second
        }

        return () => {
            if (searchTimeoutRef.current) {
                clearTimeout(searchTimeoutRef.current);
            }
        };

    }, [searchQuery]);

    console.log('searchResults', searchResults);

    return (
        <div>
            <div className={`h-full ${styles.sidePanel}`}>
                <SidePanel
                    conversationId={null}
                    uploadedFiles={[]}
                    isMobileWidth={isMobileWidth}
                />
            </div>
            <div className={`${styles.searchLayout}`}>
                <div className="md:w-3/4 sm:w-full mr-auto ml-auto pt-4 md:pt-8">
                    <div className='p-4 md:w-3/4 sm:w-full mr-auto ml-auto'>
                        <div className='flex justify-between items-center border-2 border-muted p-2 gap-4 rounded-lg'>
                            <MagnifyingGlass className='inline m-2 h-4 w-4' />
                            <Input
                                autoFocus
                                className='border-none'
                                onChange={(e) => setSearchQuery(e.currentTarget.value)}
                                onKeyDown={(e) => e.key === 'Enter' && search()}
                                type="search"
                                placeholder="Search Documents" />
                            <button className='px-4 rounded' onClick={() => search()}>
                                Find
                            </button>
                        </div>
                        {
                            focusSearchResult &&
                            <div className='mt-4'>
                                <Button onClick={() => setFocusSearchResult(null)} className='mb-4' variant={'outline'}>
                                    <ArrowLeft className='inline mr-2' />
                                    Back
                                </Button>
                                {focusNote(focusSearchResult)}
                            </div>
                        }
                        {
                            !focusSearchResult && searchResults && searchResults.length > 0 &&
<<<<<<< HEAD
                            <div className='mt-4'>
=======
                            <div className='mt-4 max-w-[92vw] break-all'>
>>>>>>> d8fe6779
                                <ScrollArea className="h-[80vh]">
                                    {
                                        searchResults.map((result, index) => {
                                            return (
                                                <Note key={result["corpus-id"]}
                                                    note={result}
                                                    setFocusSearchResult={setFocusSearchResult} />
                                            );
                                        })
                                    }
                                </ScrollArea>
                            </div>
                        }
                        {
                            searchResults == null &&
                            <Card className='flex flex-col items-center justify-center border-none shadow-none'>
                                <CardHeader className='flex flex-col items-center justify-center'>
                                    <CardDescription className='border-muted-foreground border w-fit rounded-lg mb-2 text-center text-lg p-4'>
                                        <FileMagnifyingGlass weight='fill' className='text-muted-foreground h-10 w-10' />
                                    </CardDescription>
                                    <CardTitle className='text-center'>
                                        Search across your documents
                                    </CardTitle>
                                </CardHeader>
                                <CardContent className='text-muted-foreground items-center justify-center text-center flex'>
                                    <Lightbulb className='inline mr-2' /> {exampleQuery}
                                </CardContent>
                            </Card>
                        }
                        {
                            searchResults && searchResults.length === 0 &&
                            <Card className='flex flex-col items-center justify-center border-none shadow-none'>
                                <CardHeader className='flex flex-col items-center justify-center'>
                                    <CardDescription className='border-muted-foreground border w-fit rounded-lg mb-2 text-center text-lg p-4'>
                                        <FileDashed weight='fill' className='text-muted-foreground h-10 w-10' />
                                    </CardDescription>
                                    <CardTitle className='text-center'>
                                        No documents found
                                    </CardTitle>
                                </CardHeader>
                                <CardContent>
                                    <div className='text-muted-foreground items-center justify-center text-center flex'>
                                        To use search, upload your docs to your account.
                                    </div>
                                    <Link href="https://docs.khoj.dev/data-sources/share_your_data" className='no-underline'>
                                        <div className='mt-4 text-center text-secondary-foreground bg-secondary w-fit m-auto p-2 rounded-lg'>
                                            Learn More
                                        </div>
                                    </Link>
                                </CardContent>
                            </Card>
                        }
                    </div>
                </div>
            </div>
        </div>
    );
}<|MERGE_RESOLUTION|>--- conflicted
+++ resolved
@@ -240,11 +240,7 @@
                         }
                         {
                             !focusSearchResult && searchResults && searchResults.length > 0 &&
-<<<<<<< HEAD
-                            <div className='mt-4'>
-=======
                             <div className='mt-4 max-w-[92vw] break-all'>
->>>>>>> d8fe6779
                                 <ScrollArea className="h-[80vh]">
                                     {
                                         searchResults.map((result, index) => {
